--- conflicted
+++ resolved
@@ -498,11 +498,10 @@
         name: "ScattrdBlade",
         id: 678007540608532491n
     },
-<<<<<<< HEAD
     Blackilykat: {
         name: "Blackilykat",
         id: 442033332952498177n
-=======
+    },
     Moxxie: {
         name: "Moxxie",
         id: 712653921692155965n,
@@ -514,7 +513,6 @@
     nyx: {
         name: "verticalsync",
         id: 328165170536775680n
->>>>>>> dac2d752
     },
 } satisfies Record<string, Dev>);
 
